# NB: don't set `language: haskell` here

# The following enables several GHC versions to be tested; often it's enough to
# test only against the last release in a major GHC version. Feel free to omit
# lines listings versions you don't need/want testing for.
env:
 - GHCVER=7.4.2
 - GHCVER=7.6.3
 - GHCVER=7.8.4
 - GHCVER=7.10.3
 # TODO add PARSEC_BUNDLED=YES when it's so
 - GHCVER=head NOTEST=1

# Note: the distinction between `before_install` and `install` is not important.
before_install:
 - travis_retry sudo add-apt-repository -y ppa:hvr/ghc
 - travis_retry sudo apt-get update
 - travis_retry sudo apt-get install cabal-install-1.22 ghc-$GHCVER-prof ghc-$GHCVER-dyn happy
 - export PATH=$HOME/.cabal/bin:/opt/ghc/$GHCVER/bin:/opt/cabal/1.22/bin:$PATH
 - if [ "x$NOTEST" = "x" ]; then export CABFLAGS="--enable-tests"; else export CABFLAGS=""; fi
 - git version

install:
 - cabal update
 # We intentionally do not install anything before trying to build Cabal because
 # it should build with each supported GHC version out-of-the-box.

# Here starts the actual work to be performed for the package under test; any
# command which exits with a non-zero exit code causes the build to fail. Using
# ./dist/setup/setup here instead of cabal-install to avoid breakage when the
# build config format changed.
script:

# hack in the nix-local-branch: we install all deps up front so we guarantee
# consistent deps, otherwise we pick inconsistent versions of transformers
# which just so happens not to break the master branch, but does break things
# in our branch:
 - cabal install ./Cabal ./cabal-install --only-dependencies $CABFLAGS

# Cabal
 - cd Cabal
# Test if gen-extra-source-files.sh was run recently enough
 - ./misc/gen-extra-source-files.sh Cabal.cabal
 - ./misc/travis-diff-files.sh
 - mkdir -p ./dist/setup
 - cp Setup.hs ./dist/setup/setup.hs
 - ghc --make -odir ./dist/setup -hidir ./dist/setup -i -i. ./dist/setup/setup.hs -o ./dist/setup/setup -Wall -Werror -threaded  # the command cabal-install would use to build setup

 - ./dist/setup/setup configure --user --ghc-option=-Werror $CABFLAGS -v2 # -v2 provides useful information for debugging
 - ./dist/setup/setup build   # this builds all libraries and executables (including tests/benchmarks)
 - ./dist/setup/setup haddock # see https://github.com/haskell/cabal/issues/2198
<<<<<<< HEAD
 - if [ "x$NOTEST" = "x" ]; then ./dist/setup/setup test --show-details=streaming; fi
=======
 - ./dist/setup/setup test --show-details=streaming --test-option=--hide-successes
>>>>>>> bed80a8f
 - cabal check
 - cabal sdist   # tests that a source-distribution can be generated

# The following scriptlet checks that the resulting source distribution can be
# built & installed.
 - function install_from_tarball {
   export SRC_TGZ=$(cabal info . | awk '{print $2 ".tar.gz";exit}') ;
   if [ -f "dist/$SRC_TGZ" ]; then
      cabal install -j1 "dist/$SRC_TGZ" -v2;
   else
      echo "expected 'dist/$SRC_TGZ' not found";
      exit 1;
   fi
   }

 - install_from_tarball

# Also build cabal-install.
 - cd ../cabal-install
 - ../Cabal/misc/gen-extra-source-files.sh cabal-install.cabal
 - ../Cabal/misc/travis-diff-files.sh
 - mkdir -p ./dist/setup
 - cp Setup.hs ./dist/setup/setup.hs
 - ghc --make -odir ./dist/setup -hidir ./dist/setup -i -i. ./dist/setup/setup.hs -o ./dist/setup/setup -Wall -Werror -threaded  # the command cabal-install would use to build setup

 - ./dist/setup/setup configure --user $CABFLAGS -v2 # -v2 provides useful information for debugging
 - ./dist/setup/setup build
 - ./dist/setup/setup haddock # see https://github.com/haskell/cabal/issues/2198
<<<<<<< HEAD
 - if [ "x$NOTEST" = "x" ]; then ./dist/setup/setup test --show-details=streaming; fi
=======
 - ./dist/setup/setup test --show-details=streaming --test-option=--hide-successes
>>>>>>> bed80a8f
 - cabal check
 - cabal sdist
 - install_from_tarball

# Check what we got
 - $HOME/.cabal/bin/cabal --version

matrix:
  allow_failures:
   - env: GHCVER=head NOTEST=1<|MERGE_RESOLUTION|>--- conflicted
+++ resolved
@@ -46,14 +46,14 @@
  - cp Setup.hs ./dist/setup/setup.hs
  - ghc --make -odir ./dist/setup -hidir ./dist/setup -i -i. ./dist/setup/setup.hs -o ./dist/setup/setup -Wall -Werror -threaded  # the command cabal-install would use to build setup
 
+# Install test dependencies only after setup is built
+# - cabal install --only-dependencies --enable-tests --enable-benchmarks
  - ./dist/setup/setup configure --user --ghc-option=-Werror $CABFLAGS -v2 # -v2 provides useful information for debugging
  - ./dist/setup/setup build   # this builds all libraries and executables (including tests/benchmarks)
  - ./dist/setup/setup haddock # see https://github.com/haskell/cabal/issues/2198
-<<<<<<< HEAD
- - if [ "x$NOTEST" = "x" ]; then ./dist/setup/setup test --show-details=streaming; fi
-=======
- - ./dist/setup/setup test --show-details=streaming --test-option=--hide-successes
->>>>>>> bed80a8f
+ - if [ "x$NOTEST" = "x" ];
+   ./dist/setup/setup test --show-details=streaming --test-option=--hide-successes;
+   fi
  - cabal check
  - cabal sdist   # tests that a source-distribution can be generated
 
@@ -79,14 +79,15 @@
  - cp Setup.hs ./dist/setup/setup.hs
  - ghc --make -odir ./dist/setup -hidir ./dist/setup -i -i. ./dist/setup/setup.hs -o ./dist/setup/setup -Wall -Werror -threaded  # the command cabal-install would use to build setup
 
+# nix-branch HACK:
+# - cabal install --only-dependencies --enable-tests --enable-benchmarks
+# drop --ghc-option=-Werror
  - ./dist/setup/setup configure --user $CABFLAGS -v2 # -v2 provides useful information for debugging
  - ./dist/setup/setup build
  - ./dist/setup/setup haddock # see https://github.com/haskell/cabal/issues/2198
-<<<<<<< HEAD
- - if [ "x$NOTEST" = "x" ]; then ./dist/setup/setup test --show-details=streaming; fi
-=======
- - ./dist/setup/setup test --show-details=streaming --test-option=--hide-successes
->>>>>>> bed80a8f
+ - if [ "x$NOTEST" = "x" ]; then
+   ./dist/setup/setup test --show-details=streaming;
+   fi
  - cabal check
  - cabal sdist
  - install_from_tarball
