--- conflicted
+++ resolved
@@ -89,13 +89,8 @@
                              . packageOrderFor (const True) preference
   where
     preference pn i1@(I v1 _) i2@(I v2 _) =
-<<<<<<< HEAD
-      let PackagePreferences vr ipref _ = pcs pn
-      in  preferredVersionsOrdering vr v1 v2 `mappend` -- combines lexically
-=======
-      let PackagePreferences vrs ipref = pcs pn
+      let PackagePreferences vrs ipref _ = pcs pn
       in  preferredVersionsOrdering vrs v1 v2 `mappend` -- combines lexically
->>>>>>> 2a1cbfcd
           locationsOrdering ipref i1 i2
 
     -- Note that we always rank installed before uninstalled, and later
