--- conflicted
+++ resolved
@@ -16,16 +16,9 @@
 module Distribution.Client.Types where
 
 import Distribution.Package
-<<<<<<< HEAD
          ( PackageName, PackageId, Package(..), Dependency
-         , mkPackageKey, PackageKey, InstalledPackageId(..)
-         , HasInstalledPackageId(..), PackageInstalled(..)
-         , LibraryName, packageKeyLibraryName )
-=======
-         ( PackageName, PackageId, Package(..), ComponentId(..)
          , ComponentId(..)
          , HasComponentId(..), PackageInstalled(..) )
->>>>>>> ff184105
 import Distribution.InstalledPackageInfo
          ( InstalledPackageInfo )
 import Distribution.PackageDescription
@@ -139,8 +132,8 @@
 instance Package ConfiguredId where
   packageId = confSrcId
 
-instance HasInstalledPackageId ConfiguredId where
-  installedPackageId = confInstId 
+instance HasComponentId ConfiguredId where
+  installedComponentId = confInstId 
 
 instance Package ConfiguredPackage where
   packageId (ConfiguredPackage pkg _ _ _ _) = packageId pkg
@@ -168,13 +161,12 @@
          PackageFixedDeps (GenericReadyPackage srcpkg ipkg) where
   depends (ReadyPackage _ deps) = fmap (map installedComponentId) deps
 
-<<<<<<< HEAD
-instance HasInstalledPackageId srcpkg =>
-         HasInstalledPackageId (GenericReadyPackage srcpkg ipkg) where
-  installedPackageId (ReadyPackage pkg _) = installedPackageId pkg
+instance HasComponentId srcpkg =>
+         HasComponentId (GenericReadyPackage srcpkg ipkg) where
+  installedComponentId (ReadyPackage pkg _) = installedComponentId pkg
 
 instance (Binary srcpkg, Binary ipkg) => Binary (GenericReadyPackage srcpkg ipkg)
-
+{-
 -- | Extracts a package key from ReadyPackage, a common operation needed
 -- to calculate build paths.
 readyPackageKey :: Package srcpkg
@@ -193,12 +185,7 @@
                  -> LibraryName
 readyLibraryName comp rpkg =
     packageKeyLibraryName (packageId rpkg) (readyPackageKey comp rpkg)
-=======
-instance HasComponentId srcpkg =>
-         HasComponentId (GenericReadyPackage srcpkg ipkg) where
-  installedComponentId (ReadyPackage pkg _) = installedComponentId pkg
->>>>>>> ff184105
-
+-}
 
 -- | A package description along with the location of the package sources.
 --
